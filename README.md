--- conflicted
+++ resolved
@@ -75,58 +75,7 @@
 
 ## Installation
 
-<<<<<<< HEAD
 > **TODO**: Develop an installation process for Alda 2.0.
-=======
-> You must have [Java](https://www.java.com/en/download) 8+ installed on your system in order to run Alda.
->
-> (Chances are, you already have a recent enough version of Java installed.)
-
-### Mac OS X / Linux
-
-* Go to the [latest release](https://github.com/alda-lang/alda/releases/latest) page and download `alda`.
-
-* Make the file executable:
-
-        chmod +x alda
-
-* Make `alda` available on your `$PATH`:
-
-  > Using `/usr/local/bin` here as an example;
-  > you can use any directory on your `$PATH`.
-
-      mv alda /usr/local/bin
-
-### Windows
-
-* Go to the [latest release](https://github.com/alda-lang/alda/releases/latest) page and download `alda.exe`.
-
-* Make the file executable:
-  * Go to your downloads folder, right click `alda.exe` to open up its file properties, and click `unblock`
-
-* Copy `alda.exe` to a location that makes sense for you. If you follow standard Windows conventions, this means creating a folder called `Alda` in your `Program Files (x86)` folder, and then moving the `alda.exe` file into it.
-
-* Make `alda` available on your `PATH`:
-  *  Go to the Windows `System` Control Panel option, select `Advanced System Settings` and then click on `Environment Variables`, then edit the `PATH` variable (either specifically for your user account or for the system in general) and add `;C:\Program Files (x86)\Alda` to the end. Save this edit. Note that if you placed `alda.exe` in a different folder, you will need to use that folder's full path name in your edit, instead.
-
-You will now be able to run Alda from anywhere in the command prompt by typing `alda`, but note that command prompts that were already open will need to be restarted before they will pick up on the new PATH value.
-
-### Nix
-
-`alda` is available on [nixpkgs](https://github.com/NixOS/nixpkgs):
-
-```bash
-nix-shell -p alda
-```
-
-### Updating Alda
-
-Once you have Alda installed, you can update to the latest version at any time by running:
-
-```
-alda update
-```
->>>>>>> 5e9c23d6
 
 ### MIDI soundfonts
 
@@ -148,8 +97,8 @@
 
 To replace the default soundfont on a Windows OS:
 
-1. Locate your Java Runtime (JRE) folder and navigate into the `lib` folder. 
-   * If you have JDK 8 or earlier installed, locate your JDK folder instead and navigate into the `jre\lib` folder. 
+1. Locate your Java Runtime (JRE) folder and navigate into the `lib` folder.
+   * If you have JDK 8 or earlier installed, locate your JDK folder instead and navigate into the `jre\lib` folder.
 2. Make a new folder named `audio`.
 3. Copy any `.sf2` file into this folder.
 
